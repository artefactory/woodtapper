--- conflicted
+++ resolved
@@ -4,17 +4,13 @@
 from sklearn.linear_model import Ridge
 
 from .Splitter.QuantileSplitter import QuantileBestSplitter
-<<<<<<< HEAD
 from .utils import (
     get_top_rules,
     ridge_cv_positive,
-    generate_mask_rule,
     generate_masks_rules,
+    _extract_single_tree_rules,
+    _rules_filtering_stochastic,
 )
-=======
-from .utils import (Node, get_top_rules, ridge_cv_positive, generate_mask_rule,
-                    generate_masks_rules, _extract_single_tree_rules, _rules_filtering_stochastic)
->>>>>>> fd9a29a4
 
 sklearn.tree._classes.DENSE_SPLITTERS = {
     "best": _splitter.BestSplitter,
@@ -82,113 +78,6 @@
     10. Designed for interpretability and simplicity in model predictions.
     """
 
-<<<<<<< HEAD
-    def _paths_filtering_stochastic(self, paths, proba, max_n_rules):
-        """
-        Post-treatment for rules when tree depth is at most 2 (deterministic algorithm).
-        Parameters
-        ----------
-        paths : list
-            List of rules (each rule is a list of splits; each split [var, thr, dir])
-        proba : list
-            Probabilities associated with each path/rule
-        max_n_rules : int
-            Max number of rules to keep
-        Returns
-        ----------
-        dict: {'rules': filtered paths, 'probas': corresponding probabilities}
-        1. Generate an independent dataset for checking rule redundancy.
-        2. Iterate through the paths and apply redundancy checks.
-        3. Return the filtered paths and their associated probabilities.
-        4. The redundancy check is based on the rank of a matrix formed by the masks of the rules.
-        5. If the rank of the matrix increases when adding a new rule, it is considered non-redundant and kept.
-        6. This method ensures that the selected rules are diverse and not linearly dependent.
-        7. The process continues until the desired number of rules is reached or all paths are evaluated.
-        8. The function returns a dictionary containing the filtered paths and their probabilities.
-        """
-        paths_ftr = []
-        proba_ftr = []
-        ind_max = len(paths)
-        ind = 0
-        max_n_rules_temp = 0
-
-        n_samples_indep = 10000
-        # Number of samples for the independent data set
-        data_indep = np.zeros((n_samples_indep, self.n_features_in_), dtype=float)
-        ind_dim_continuous_array_quantile = 0
-        # indice dans array_quantile des variables continues
-        ind_dim_categorcial_list_unique_elements = 0
-        # indice dans _list_unique_categorical_values des variables catégorielles
-        # Generate an independent data set for checking rule redundancy
-        for ind_dim_abs in range(self.n_features_in_):
-            np.random.seed(ind_dim_abs)
-            if (self._list_categorical_indexes is not None) and (
-                ind_dim_abs in self._list_categorical_indexes
-            ):  # Categorical variable
-                data_indep[:, ind_dim_abs] = np.random.choice(
-                    np.unique(
-                        self._list_unique_categorical_values[
-                            ind_dim_categorcial_list_unique_elements
-                        ]
-                    ),
-                    size=n_samples_indep,
-                    replace=True,
-                )
-                ind_dim_categorcial_list_unique_elements += 1
-            else:  # Continuous variable
-                elem_low = (
-                    self._array_quantile[:, ind_dim_continuous_array_quantile].min() - 1
-                )
-                elem_high = (
-                    self._array_quantile[:, ind_dim_continuous_array_quantile].max() + 1
-                )
-                data_indep[:, ind_dim_abs] = np.random.uniform(
-                    low=elem_low, high=elem_high, size=n_samples_indep
-                )
-                ind_dim_continuous_array_quantile += 1
-        np.random.seed(self.random_state)
-
-        while max_n_rules_temp < max_n_rules and ind < ind_max:
-            curr_path = paths[ind]
-            if len(paths_ftr) == 0:  ## If there are no filtered paths yet
-                paths_ftr.append(curr_path)
-                proba_ftr.append(proba[ind])
-                ind += 1
-                max_n_rules_temp = len(paths_ftr)
-            elif curr_path in paths_ftr:  ## Avoid duplicates
-                ind += 1
-                max_n_rules_temp = len(paths_ftr)
-                continue
-            else:  ## If there are already filtered paths
-                related_paths_ftr = paths_ftr  # We comlpare the new rule to all the previous ones already selected.
-                if len(related_paths_ftr) == 0:  ## If there are no related paths
-                    paths_ftr.append(curr_path)
-                    proba_ftr.append(proba[ind])
-                else:
-                    rules_ensemble = related_paths_ftr + [curr_path]
-                    list_matrix = [[] for i in range(len(rules_ensemble))]
-                    for i, x in enumerate(rules_ensemble):
-                        mask_x = generate_mask_rule(X=data_indep, rules=x)
-                        list_matrix[i] = mask_x
-
-                    if len(list_matrix) > 0:
-                        # Check if the current rule is redundant with the previous ones trough matrix rank
-                        matrix = np.array(list_matrix).T
-                        ones_vector = np.ones((len(matrix), 1))  # Vector of ones
-                        matrix = np.hstack((matrix, ones_vector))
-                        matrix_rank = np.linalg.matrix_rank(matrix)
-                        n_rules_compared = len(rules_ensemble)
-                        if matrix_rank == (n_rules_compared) + 1:
-                            # The current rule is not redundant with the previous ones
-                            paths_ftr.append(curr_path)
-                            proba_ftr.append(proba[ind])
-                ind += 1
-                max_n_rules_temp = len(paths_ftr)
-
-        return {"rules": paths_ftr, "probas": proba_ftr}
-
-=======
->>>>>>> fd9a29a4
     #######################################################
     ################ Fit main classifer   #################
     #######################################################
@@ -324,17 +213,16 @@
         self._fit_quantile_classifier(X, y, sample_weight)
         rules_ = []
         for dtree in self.estimators_[:, 0]:  ## extraction  of all trees rules
-        #for dtree in self.estimators_: pour SIRUS models
-        #if bug: estimators = self.estimators_[:, 0] if issubclass(self, CLASS_TBC) else self.estimators_
+            # for dtree in self.estimators_: pour SIRUS models
+            # if bug: estimators = self.estimators_[:, 0] if issubclass(self, CLASS_TBC) else self.estimators_
             tree = dtree.tree_
             curr_tree_rules = _extract_single_tree_rules(tree)
-            if (len(curr_tree_rules) > 0 and len(curr_tree_rules[0]) > 0):
+            if len(curr_tree_rules) > 0 and len(curr_tree_rules[0]) > 0:
                 # to avoid empty rules
                 # Boosting may produce trees with no splits, for example when the number of estimators is high
                 rules_.extend(curr_tree_rules)
         self._fit_rules(X, y, rules_, sample_weight)
         # Will call the _fit_rules for classifier or regressor (implemented in child class)
-        compute_stability_criterion(self)
 
 
 class RulesExtractorClassifierMixin(RulesExtractorMixin):
@@ -364,20 +252,15 @@
         rules_str = [str(elem) for elem in rules_]  # Trick for np.unique
         rules_, rules_freq_ = get_top_rules(rules_str=rules_str, p0=self.p0)
         #### APPLY POST TREATMEANT : remove redundant rules
-<<<<<<< HEAD
-        res = self._paths_filtering_stochastic(
-            paths=rules_,
-            proba=rules_freq_,
-=======
-        start_lin_dep = time.time()
-        res = self._rules_filtering_stochastic(
+        res = _rules_filtering_stochastic(
             rules=rules_,
             probas=rules_freq_,
->>>>>>> fd9a29a4
             max_n_rules=self.max_n_rules,
             n_features_in_=self.n_features_in_,
             quantiles=self._array_quantile,
             random_state=self.random_state,
+            list_unique_categorical_values=self._list_unique_categorical_values,
+            list_categorical_indexes=self._list_categorical_indexes,
         )  ## Maximum number of rule to keep=25
         self.rules_ = res["rules"]
         self.rules_freq_ = res["probas"]  # usefull ?
@@ -478,14 +361,7 @@
 
 
 class RulesExtractorRegressorMixin(RulesExtractorMixin):
-<<<<<<< HEAD
-    def _fit_rules_regressor(
-=======
-
-    def _fit_rules(
->>>>>>> fd9a29a4
-        self, X, y, rules_, sample_weight=None, to_encode_target=False
-    ):
+    def _fit_rules(self, X, y, rules_, sample_weight=None, to_encode_target=False):
         """
         Fit method for RulesExtractorMixin in regression case.
         Parameters
@@ -518,13 +394,15 @@
             )
 
         #### APPLY POST TREATMEANT : remove redundant rules
-        res = self._rules_filtering_stochastic(
+        res = _rules_filtering_stochastic(
             rules=rules_,
             probas=rules_freq_,
             max_n_rules=self.max_n_rules,
             n_features_in_=self.n_features_in_,
             quantiles=self._array_quantile,
             random_state=self.random_state,
+            list_unique_categorical_values=self._list_unique_categorical_values,
+            list_categorical_indexes=self._list_categorical_indexes,
         )  ## Maximum number of rule to keep=25
         self.rules_ = res["rules"]
         self.rules_freq_ = res["probas"]
@@ -574,22 +452,15 @@
                 coeff * self.list_probas_outside_by_rules[indice]
             ).tolist()
 
-<<<<<<< HEAD
-    def _predict_regressor(self, X):
-=======
     def predict(self, X, to_add_probas_outside_rules=True):
->>>>>>> fd9a29a4
         """
         Predict using the RulesExtractorMixin regressor.
         Parameters
         ----------
         X : array-like of shape (n_samples, n_features)
             The input samples.
-<<<<<<< HEAD
-=======
         to_add_probas_outside_rules : bool, default=True
             Whether to add the predictions from outside the rules.
->>>>>>> fd9a29a4
         Returns
         -------
         y_pred : ndarray of shape (n_samples,)

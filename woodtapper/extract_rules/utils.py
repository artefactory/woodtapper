from functools import reduce

import numpy as np
from scipy.stats import binom
from operator import and_
from sklearn.tree import _tree
from sklearn.linear_model import Ridge
from sklearn.model_selection import KFold
from sklearn.base import clone
from sklearn.metrics import get_scorer


class Node:
    """
    Tree node class

    Parameters
    ----------
    feature : int
        Current node feature indice splitting
    treshold : flaot
        Current node treshold splittting
    side : str
        Side of the rule. 'L' for Left (i.e. less or equal) and 'R' for right (i.e. gretter)
    node_id : int
       Current  Node id
    children : list of Node or None
        Child Nodes if not a leaf node
    Returns
    ----------
    Node: Node
        The current Node instance
    """

    def __init__(self, feature=None, treshold=-1, side=None, node_id=-1, *children):
        self.node_id = node_id
        self.feature = feature
        self.treshold = treshold
        self.side = side
        self.children = children if children else []


def get_top_rules(rules_str, p0):
    """
    Get the top rules with frequency greater than p0
    Parameters
    ----------
    rules_str : list of str
        List of all possible rules in string format
    p0 : float
        Minimum frequency threshold
    Returns
    ----------
    rules_ : list of list of tuples
        List of all possible rules in tuple format
    rules_freq_ : list of float
        List of frequencies corresponding to the rules
    Raises
    ----------
    ValueError
        If no rule is found with the given p0 value
    """
    if len(rules_str) == 0 or len(rules_str[0]) == 0:
        raise ValueError("The input list of rules is empty.")
    unique_str_rules, indices_rules, frequence_rules = np.unique(
        rules_str, return_counts=True, return_index=True
    )  # get the unique rules and count
    frequence_rules = frequence_rules / frequence_rules.sum()  # convert to frequency
    unique_str_rules_and_freq = zip(
        unique_str_rules, frequence_rules
    )  # combine rules and frequency
    all_rules_sorted = sorted(
        unique_str_rules_and_freq, key=lambda x: x[1], reverse=True
    )  # sort by frequency
    all_possible_rules_and_freq_list = [
        (eval(unique_str_rule), freq)
        for unique_str_rule, freq in all_rules_sorted
        if freq > p0
    ]  # filter by p0
    if len(all_possible_rules_and_freq_list) == 0:
        if len(all_possible_rules_and_freq_list[0]) == 0:
            raise ValueError(
                "No rule found with the given p0 value. Try to decrease it."
            )
    rules_, rules_freq_ = zip(*all_possible_rules_and_freq_list)  # unzip
    return rules_, rules_freq_


def compute_staibility_criterion(model):
    """
    Compute the stability criterion for a given model.
    Parameters
    ----------
    model : SirusDTreeClassifier, SirusRFClassifier, SirusGBClassifier
        The model instance with attributes n_estimators and rules_freq_
    Returns
    -------
    None
        Prints the stability criterion value
    """
    M = model.n_estimators
    list_p0 = np.arange(0.1, 1, 0.08)
    list_epsilon = []
    print("Computing stability criterion...")
    for p0_curr in list_p0:
        epsilon_numerator = np.sum(
            [
                binom.cdf(k=p0_curr * M, n=M, p=pm)
                * (1 - binom.cdf(k=p0_curr * M, n=M, p=pm))
                for pm in model.rules_freq_
            ]
        )
        epsilon_denominator = np.sum(
            [(1 - binom.cdf(k=p0_curr * M, n=M, p=pm)) for pm in model.rules_freq_]
        )
        epsilon = (
            epsilon_numerator / epsilon_denominator if epsilon_denominator > 0 else 0
        )
        list_epsilon.append(epsilon)
    print("***** \n Stability criterion value:", np.mean(list_epsilon), "\n*****")


def ridge_cv_positive(
    X,
    y,
    alphas=np.linspace(0, 1, 25),
    scoring="neg_mean_squared_error",
    cv=5,
    random_state=None,
):
    """
    Cross-validate Ridge regression with positive=True manually,
    and return the best model fitted on all data.

    Parameters
    ----------
    X : array-like of shape (n_samples, n_features)
        Training data.

    y : array-like of shape (n_samples,)
        Target values.

    alphas : list or array-like
        List of alpha (regularization strength) values to test.

    scoring : str or callable
        A scoring function name (from sklearn) or a callable with signature
        `scoring(estimator, X_val, y_val)` returning a scalar score.

    cv : int or cross-validation generator, default=5
        Number of CV folds or a CV splitter.

    random_state : int, optional
        Random state for reproducibility (if cv is an integer).

    Returns
    -------
    best_alpha : float
        The alpha value that yields the best mean CV score.

    best_model : sklearn.linear_model.Ridge
        Ridge model (positive=True) trained on all data with best_alpha.

    results : dict
        Dictionary mapping alpha -> mean CV score.
    """

    # Handle scoring
    scorer = get_scorer(scoring) if isinstance(scoring, str) else scoring

    # Handle CV splitter
    if isinstance(cv, int):
        cv_splitter = KFold(n_splits=cv, shuffle=True, random_state=random_state)
    else:
        cv_splitter = cv

    results = {}

    # Cross-validation loop
    for alpha in alphas:
        model = Ridge(
            alpha=alpha, fit_intercept=True, positive=True, random_state=random_state
        )
        scores = []

        for train_idx, val_idx in cv_splitter.split(X, y):
            m = clone(model)
            m.fit(X[train_idx], y[train_idx])
            y_pred = m.predict(X[val_idx])
            score = scorer._score_func(y[val_idx], y_pred)
            scores.append(score)

        results[alpha] = np.mean(scores)

    # Select best alpha
    best_alpha = min(results, key=results.get)

    return best_alpha, results


#######################################################
##### Auxiliary function for path construction  #######
#######################################################
def _explore_tree(node_id, side, tree):
    """
    Whole tree structure recursive explorator (with Node class).
    Node class are associated to their childs if internal node.
    Parameters
    ----------
    node_id : int
        Starting node id for the tree structure exploration.
    side : str
        Current node cutting side. 'L' for left and 'R' for right. 'root' for the root node.
    Returns
    ----------
    Node: Node
        The starting Node of the first call of this function (given node_id by user).

    """
    if tree.children_left[node_id] != _tree.TREE_LEAF:
        # possible to add a max_depth constraint exploration value
        id_left_child = tree.children_left[node_id]
        id_right_child = tree.children_right[node_id]
        children = [
            _explore_tree(id_left_child, "L", tree),  # L for \leq
            _explore_tree(id_right_child, "R", tree),
        ]
        starting_node = Node(
<<<<<<< HEAD
            tree.feature[node_id], tree.threshold[node_id], side, node_id, *children)
    else:
        starting_node = Node(
            tree.feature[node_id], tree.threshold[node_id], side, node_id)
=======
            tree.feature[node_id], tree.threshold[node_id], side, node_id, *children
        )
    else:
        starting_node = Node(
            tree.feature[node_id], tree.threshold[node_id], side, node_id
        )
>>>>>>> 585616a2

    return starting_node


def _construct_longest_paths(root):
    """
    Generate tree_strucre, i.e a list of rules that all starts FROM root node TO a leaf.
    The lengh of this list is equal to the number of leaf.
    Parameters
    ----------
    root : Node instance
        The tree root.
    Returns
    ----------
    tree_structure : list
        list of longest paths, i.e a list of rules that all starts FROM root node TO a leaf

    """
    tree_structure = [[]]
    stack = [(root, 0)]  # start with the root node id (0) and its depth (0)
    while len(stack) > 0:
        curr_rule, indice_in_tree_struct = stack.pop()
        is_split_node = curr_rule.feature != -2  # -2 means leaf node in sklearn

        if is_split_node:
            rule_left = (curr_rule.feature, curr_rule.treshold, "L")
            rule_right = (curr_rule.feature, curr_rule.treshold, "R")
            common_path_rules = tree_structure[indice_in_tree_struct].copy()
            common_path_rules.append(rule_right)
            tree_structure.append(common_path_rules)
            ## RIGHT : Added at the end
            tree_structure[indice_in_tree_struct].append(rule_left)
            ## LEFT  : Added depending on indice_in_tree_struct

            stack.append((curr_rule.children[0], indice_in_tree_struct))
            stack.append((curr_rule.children[1], len(tree_structure) - 1))
        else:
            continue

    return tree_structure


def _split_sub_rules(path):
    """
    From a multiple rule, generate the associated sub multiple/single rules.
    Auxiliar function for _generate_all_possible_rules.

    Parameters
    ----------
    path : list
        A multiple rule (list of single rules).

    Returns
    ----------
    list_sub_path : list
        List of sub-rules extracted from the given multiple rule.
    1. Iterate through the given path to generate sub-rules.
    2. Return the list of generated sub-rules.
    3. The function ensures that only valid sub-rules (with at least two conditions) are included when required.
    4. This method is essential for expanding the rule set derived from decision trees.
    5. It helps in capturing more granular patterns within the data by considering all possible combinations of conditions.
    8. The generated sub-rules can be used for further analysis or model fitting.
    """
    list_sub_path = []
    for j in range(len(path), 0, -1):
        curr_path = path[:j]
        if len(curr_path) >= 2:
            list_sub_path.append(curr_path)

    return list_sub_path


def _generate_all_possible_rules(tree_structure):
    """
    Generate all possibles rules (single and multiple) from a tree_strucre (i.e a list of node to leafs paths)
    Auxiliar function for _extract_single_tree_rules.

    Parameters
    ----------
    tree_structure : list
        list of longest paths, i.e a list of rules that all starts FROM root node TO a leaf

    Returns
    ----------
    all_paths_list : list
        List of all possible rules (single and multiple) extracted from the tree.
    """
    all_paths_list = []
    for i in range(len(tree_structure)):
        curr_path = tree_structure[i]
        list_sub_path = _split_sub_rules(curr_path)
        all_paths_list.extend(list_sub_path)
        all_paths_list.append([curr_path[0]])

    return all_paths_list


def _extract_single_tree_rules(tree):
    """
    Extract all possible rules (single and multiple) from a single tree.
    Parameters
    ----------
    tree : sklearn DecisionTree instance
        The tree from which to extract rules.
    Returns
    ----------
    rules_ : list
        List of all possible rules (single and multiple) extracted from the tree.
    1. Explore the tree structure and create Node instances.
    2. Generate the tree structure with Node instances.
    3. Explore the tree structure to extract the longest rules (rules from root to a leaf).
    4. Generate all possible rules (single and multiple) from the tree structure.
    5. Return the list of all possible rules.
    """
    root = _explore_tree(0, "Root", tree)  ## Root node
    tree_structure = _construct_longest_paths(root)
    # generate the tree structure with Node instances
    if len(tree_structure[0]) == 0 and root.feature == -2:
        # case where root node is also a leaf (-2 means leaf node in sklearn)
<<<<<<< HEAD
        rules_ = [[]]  
=======
        rules_ = [[]]
>>>>>>> 585616a2
        # Tree with only one leaf
    else:
        rules_ = _generate_all_possible_rules(tree_structure)
        # Explore the tree structure to extract the longest rules (rules from root to a leaf)
    return rules_


def _generate_single_rule_mask(X, dimension, treshold, sign):
    """
    Uses constraints of a unitary rule (len 1) to generate the associated mask for data set X.

    Parameters
    ----------
    X : array-like, shape (n_samples, n_features)
        The input samples.
    dimension : int
        The feature indice of the rule.
    treshold : float
        The treshold of the rule.
    sign : str
        The sign of the rule ('L' for less or equal and 'R' for greater)
    Returns
    ----------
    mask : array-like, shape (n_samples,)
        Boolean mask indicating which samples satisfy the single rule.
    1. Generate a boolean mask based on the rule's dimension, threshold, and sign.
    2. The mask indicates which samples in X satisfy the condition defined by the rule.
    3. Return the generated mask.
    4. The function supports two types of conditions: 'L' for less than or equal to the threshold, and 'R' for greater than the threshold.
    5. This method is essential for filtering data samples based on specific rule conditions.
    """
    single_mask_rule = X[:, dimension] > treshold
    if sign == "L":
        single_mask_rule = ~single_mask_rule

    return single_mask_rule


def _from_rules_to_constraint(rule):
    """
    Extract informations from a single rule.
    Auxiliar function for  _generate_single_rule_mask.

    Parameters
    ----------
    rule : tuple
        A single rule (dimension, treshold, sign)

    Returns
    ----------
    dimension : int
        The feature indice of the rule.
    treshold : float
        The treshold of the rule.
    sign : str
        The sign of the rule ('L' for less or equal and 'R' for greater)
    """
    dimension = rule[0]
    treshold = rule[1]
    sign = rule[2]

    return dimension, treshold, sign


def generate_mask_rule(X, rules):
    """
    Generate the mask associated to a rule of len >=1.
    Parameters
    ----------
    X : array-like, shape (n_samples, n_features)
        The input samples.
    rules : list of tuples
        A rule (list of single rules).
    Returns
    ----------
    final_mask : array-like, shape (n_samples,)
        Boolean mask indicating which samples satisfy the rule.
    """
    list_mask = []
    for j in range(len(rules)):
        dimension, treshold, sign = _from_rules_to_constraint(rule=rules[j])
        mask = _generate_single_rule_mask(
            X=X, dimension=dimension, treshold=treshold, sign=sign
        )
        list_mask.append(mask)
    final_mask = reduce(and_, list_mask)

    return final_mask


<<<<<<< HEAD
 def generate_masks_rules(X, rules):
=======
def generate_masks_rules(X, rules):
>>>>>>> 585616a2
    """
    Generate the masks associated to all the rules.
    Parameters
    ----------
    X : array-like, shape (n_samples, n_features)
        The input samples.
    Returns
    ----------
    rules_mask : array-like, shape (n_samples, n_rules)
        Boolean mask matrix indicating which samples satisfy each rule.
    """
    rules_mask = np.zeros((len(X), len(rules)), dtype=bool)
    for rule_number, current_rules in enumerate(rules):
        # for loop for getting all the values in train (X) passing the rules
        rules_mask[:, rule_number] = generate_mask_rule(X=X, rules=current_rules)

    return rules_mask<|MERGE_RESOLUTION|>--- conflicted
+++ resolved
@@ -226,19 +226,12 @@
             _explore_tree(id_right_child, "R", tree),
         ]
         starting_node = Node(
-<<<<<<< HEAD
-            tree.feature[node_id], tree.threshold[node_id], side, node_id, *children)
-    else:
-        starting_node = Node(
-            tree.feature[node_id], tree.threshold[node_id], side, node_id)
-=======
             tree.feature[node_id], tree.threshold[node_id], side, node_id, *children
         )
     else:
         starting_node = Node(
             tree.feature[node_id], tree.threshold[node_id], side, node_id
         )
->>>>>>> 585616a2
 
     return starting_node
 
@@ -358,11 +351,7 @@
     # generate the tree structure with Node instances
     if len(tree_structure[0]) == 0 and root.feature == -2:
         # case where root node is also a leaf (-2 means leaf node in sklearn)
-<<<<<<< HEAD
-        rules_ = [[]]  
-=======
         rules_ = [[]]
->>>>>>> 585616a2
         # Tree with only one leaf
     else:
         rules_ = _generate_all_possible_rules(tree_structure)
@@ -453,11 +442,7 @@
     return final_mask
 
 
-<<<<<<< HEAD
- def generate_masks_rules(X, rules):
-=======
 def generate_masks_rules(X, rules):
->>>>>>> 585616a2
     """
     Generate the masks associated to all the rules.
     Parameters
